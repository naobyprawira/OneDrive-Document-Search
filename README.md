# OneDrive Document Search System

A comprehensive document search system that syncs PDF files from OneDrive, performs OCR extraction, generates AI-powered summaries, and enables semantic search with a user-friendly Streamlit interface.

## 🌟 Features

- **Automatic OneDrive Sync** - Scheduled synchronization of PDF documents from OneDrive/SharePoint
- **OCR Processing** - Advanced text extraction from PDF files via external OCR service
- **AI Summarization** - Automatic document summaries using Google Gemini or OpenRouter
- **Hybrid Search** - Combines semantic (vector) and keyword (BM25) search for better results
- **Hierarchical Storage** - Document and chunk-level vectors for precise retrieval
- **Web Interface** - Clean Streamlit UI for searching and browsing documents
- **Real-time Updates** - Detects new and modified files automatically

## 🏗️ Architecture

The system consists of five main components:

```
                    ┌──────────────┐
                    │  OCR Service │ ← External PDF Text Extraction
                    └──────▲───────┘
                           │
┌─────────────────┐        │
│  Streamlit App  │ ← User Interface (Port 8501)
└────────┬────────┘        │
         │                 │
┌────────▼────────┐        │
│ Search Service  │ ← FastAPI Search API (Port 8000)
└────────┬────────┘        │
         │                 │
┌────────▼─────────┐       │
│     Qdrant       │ ← Vector Database (Port 6333)
└──────────────────┘       │
         ▲                 │
         │                 │
┌────────┴─────────┐       │
│ Ingestion Service│ ──────┘ OneDrive Sync & Processing (Port 8001)
└──────────────────┘
```

### Services

1. **OCR Service** (External) - Extracts text from PDF files page by page
2. **Ingestion Service** - Syncs files from OneDrive, processes PDFs with OCR, generates embeddings and summaries, stores in Qdrant
3. **Search Service** - Provides search API with hybrid dense + sparse vector search
4. **Streamlit App** - Web UI for searching documents and viewing results
5. **Qdrant** - Vector database storing document and chunk embeddings with BM25 sparse vectors

## 🚀 Quick Start

### Prerequisites

- Docker and Docker Compose
- Google Gemini API key ([Get one here](https://aistudio.google.com/app/apikey))
- Azure AD app with Microsoft Graph API permissions (Files.Read.All)
- OCR service running (see setup below)

### Setup

1. **Set up OCR Service (Required)**
   
   The document search system requires a separate OCR service for PDF text extraction.
   
   ```bash
<<<<<<< HEAD
   # Clone the OCR service repository
   git clone https://github.com/naobyprawira/ocr-service.git
   cd ocr-service
   
   # Follow the setup instructions in the OCR service README
   # Start the OCR service and note the endpoint URL
=======
   git clone https://github.com/naobyprawira/OneDrive-Document-Search.git
   cd OneDrive-Document-Search
>>>>>>> afb25ffc
   ```
   
   Once running, you'll need the OCR service endpoint URL (e.g., `https://your-ocr-service.ngrok-free.app/ocr`)

2. **Clone the repository**
   ```bash
   git clone https://github.com/naobyprawira/OneDrive-Document-Search.git
   cd OneDrive-Document-Search
   ```

3. **Configure environment variables**
   ```bash
   cp .env.example .env
   # Edit .env with your credentials and OCR service URL
   ```

4. **Start the services**
   ```bash
   docker-compose up -d
   ```

5. **Access the application**
   - Streamlit UI: http://localhost:8501
   - Search API: http://localhost:8000
   - Ingestion API: http://localhost:8001
   - Qdrant UI: http://localhost:6333/dashboard

## 📝 Configuration

Key environment variables in `.env`:

| Variable | Description | Default |
|----------|-------------|---------|
| `GEMINI_API_KEY` | Google Gemini API key | Required |
| `MS_TENANT_ID` | Azure AD tenant ID | Required |
| `MS_CLIENT_ID` | Azure AD client ID | Required |
| `MS_CLIENT_SECRET` | Azure AD client secret | Required |
| `ONEDRIVE_DRIVE_ID` | OneDrive drive ID | Required |
| `ONEDRIVE_ROOT_PATH` | Folder path to sync | `AI/Document Filing` |
| `OCR_SERVICE_URL` | OCR endpoint URL | Required |
| `EMBED_DIM` | Embedding dimension | `3072` |
| `CHUNK_SIZE` | Text chunk size (chars) | `2000` |
| `SCHEDULE_CRON` | Sync schedule | `0 0 * * *` (daily) |

See `.env.example` for complete list of configuration options.

## 🔧 Usage

### Manual Ingestion

Trigger immediate ingestion via API:

```bash
curl -X POST http://localhost:8001/admin/ingest-now
```

### Search via API

```bash
curl "http://localhost:8000/search?query=laporan+keuangan&top_k=5"
```

### Search via UI

1. Open http://localhost:8501
2. Enter your search query
3. Adjust parameters in sidebar (number of results, chunk candidates)
4. Click "Search" or press Enter
5. View results with summaries and links to OneDrive

## 📂 Project Structure

```
OneDrive-Document-Search/
├── ingestion_service/     # OneDrive sync and document processing
│   ├── main.py           # FastAPI app with scheduler
│   ├── pipeline.py       # Document processing pipeline
│   ├── graph.py          # Microsoft Graph API integration
│   ├── ocr.py            # OCR service integration
│   ├── embeddings.py     # Gemini embedding & summarization
│   ├── storage.py        # Qdrant operations
│   └── config.py         # Configuration
├── search_service/        # Search API
│   └── main.py           # FastAPI search endpoint
├── streamlit_app/         # Web UI
│   └── app.py            # Streamlit interface
├── docker-compose.yml     # Service orchestration
├── .env.example          # Environment template
└── README.md             # This file
```

## 🔍 How It Works

### Ingestion Pipeline

1. **Discovery** - Lists all PDF files from OneDrive recursively
2. **Change Detection** - Compares with local inventory, identifies new/modified files
3. **Download** - Downloads files to temp directory
4. **OCR** - Extracts text from PDF pages in parallel
5. **Summarization** - Generates document summary using AI
6. **Chunking** - Splits text into overlapping chunks
7. **Embedding** - Creates dense vectors (semantic) and sparse vectors (BM25)
8. **Storage** - Stores documents and chunks with vectors in Qdrant

### Search Pipeline

1. **Query Processing** - User enters search query
2. **Dual Embedding** - Generates both semantic and BM25 vectors
3. **Hybrid Search** - Searches chunks using RRF (Reciprocal Rank Fusion)
4. **Deduplication** - Groups chunks by document, keeps best match per document
5. **Document Retrieval** - Fetches document metadata
6. **Ranking** - Sorts by relevance score
7. **Results** - Returns top K documents with summaries and snippets

## 🛠️ Development

### Rebuild a service

```bash
docker-compose up -d --build <service-name>
```

Example:
```bash
docker-compose up -d --build ingestion-service
```

### View logs

```bash
docker logs -f <container-name>
```

Example:
```bash
docker logs -f ingestion-service
```

### Stop services

```bash
docker-compose down
```

## 📊 Collections

The system uses two Qdrant collections:

- **documents** - Document-level vectors and metadata
- **chunks** - Chunk-level vectors for fine-grained search

Both collections use:
- Dense vectors (3072-dim) for semantic search
- Sparse vectors (BM25) for keyword search

## 🐛 Troubleshooting

**Ingestion not processing files:**
- Check ingestion service logs: `docker logs -f ingestion-service`
- Verify OCR service is accessible
- Check OneDrive credentials and permissions

**Search returns no results:**
- Ensure ingestion has completed successfully
- Check Qdrant UI to verify documents exist
- Verify search service can connect to Qdrant

**"v_bm25 not found" error:**
- Collections need BM25 support
- Ensure using `documents` and `chunks` collections
- These were created with sparse vector configuration<|MERGE_RESOLUTION|>--- conflicted
+++ resolved
@@ -63,23 +63,6 @@
    The document search system requires a separate OCR service for PDF text extraction.
    
    ```bash
-<<<<<<< HEAD
-   # Clone the OCR service repository
-   git clone https://github.com/naobyprawira/ocr-service.git
-   cd ocr-service
-   
-   # Follow the setup instructions in the OCR service README
-   # Start the OCR service and note the endpoint URL
-=======
-   git clone https://github.com/naobyprawira/OneDrive-Document-Search.git
-   cd OneDrive-Document-Search
->>>>>>> afb25ffc
-   ```
-   
-   Once running, you'll need the OCR service endpoint URL (e.g., `https://your-ocr-service.ngrok-free.app/ocr`)
-
-2. **Clone the repository**
-   ```bash
    git clone https://github.com/naobyprawira/OneDrive-Document-Search.git
    cd OneDrive-Document-Search
    ```
